/*
 * =====================================================================================
 *
 * Filename: grem.cpp
 *
 * Created: Tue Nov 08, 2016  16:48
<<<<<<< HEAD
 * Last modified: Mon Nov 21, 2016  02:26
=======
 * Last modified: Mon Nov 21, 2016  03:01
>>>>>>> 53e36ec7
 *
 * Description: GREM main function.
 *
 * Copyright (c) 2016, Ali Ghaffaari
 *
 * Author: Ali Ghaffaari, <ali.ghaffaari@mpi-inf.mpg.de>
 * Organization: Max-Planck-Institut fuer Informatik
 *
 * =====================================================================================
 */

#include <cstdlib>
#include <iostream>
#include <ios>
#include <fstream>
#include <string>
#include <functional>

#include <seqan/seq_io.h>
#include <easyloggingpp/src/easylogging++.h>

#include "vargraph.h"
#include "traverser.h"
#include "types.h"
#include "release.h"

using namespace seqan;
using namespace grem;

// TODO: Documentation.
// TODO: Memory footprint.
// TODO: Logging: replace all iostream calls with logging APIs.

INITIALIZE_EASYLOGGINGPP


int main(int argc, char *argv[])
{
  el::Configurations log_conf;
  log_conf.setToDefault();
  el::Loggers::reconfigureLogger("default", log_conf);

  // TODO: get command-line arguments. Now, assuming:
  //
  // Usage: GREM fastq vg length chunksize

  if (argc != 5)
  {
    std::cerr << "[" << PACKAGE << "] Error: "
              << "too few or too many arguments." << std::endl;
    exit(EXIT_FAILURE);
  }

  CharString fqPath    = argv[1];
  CharString vgPath    = argv[2];
  unsigned int seedLen = std::stoul(argv[3]);
  unsigned int chkSize = std::stoul(argv[4]);

  LOG(INFO) << "Opening file '" << toCString(fqPath) << "'...";
  SeqFileIn readInFile;
  if (!open(readInFile, toCString(fqPath)))
  {
    std::cerr << "[" << PACKAGE << "] Error: "
              << "could not open the file '" << toCString(fqPath)
              << "'." << std::endl;
    exit(EXIT_FAILURE);
  }

  LOG(INFO) << "Loading the vg graph from file '" << toCString(vgPath) << "'...";
  try
  {
    std::string graph_name = "graph-1";
    VarGraph vargraph(toCString(vgPath), graph_name);

    while (true)
    {
      ReadsChunk reads;

      readRecords(reads.ids, reads.seqs, reads.quals, readInFile, chkSize);
      if (length(reads.ids) == 0) break;

      GraphTraverser< PathTraverser > gtraverser(vargraph);
      for (unsigned int i = 0; i < vargraph.nodes_size(); ++i)
      {
        const vg::Node &node = vargraph.node_at(i);
        for (unsigned int j = 0; j < node.sequence().length(); ++j)
        {
          vg::Position s_point;
          s_point.set_node_id(node.id());
          s_point.set_offset(j);
//        s_point.set_offset(0);
          gtraverser.add_start(s_point);
        }
      }

      long int found = 0;
      std::function< void(vg::Alignment &) > write = [&found](vg::Alignment &aln){
        std::cout << found << " seeds found." << std::endl;
      };
      PathTraverser::Param params(reads, seedLen);
      gtraverser.traverse(params, write);
    }
  }
  catch(std::ios::failure &e)
  {
    std::cerr << "[" << PACKAGE << "] Error: "
              << "failed to open the file '" << toCString(vgPath)
              << "'." << std::endl << "Caught an ios_base::failure: "
              << e.what() << std::endl;
    exit(EXIT_FAILURE);
  }

  return EXIT_SUCCESS;
}<|MERGE_RESOLUTION|>--- conflicted
+++ resolved
@@ -4,11 +4,7 @@
  * Filename: grem.cpp
  *
  * Created: Tue Nov 08, 2016  16:48
-<<<<<<< HEAD
- * Last modified: Mon Nov 21, 2016  02:26
-=======
- * Last modified: Mon Nov 21, 2016  03:01
->>>>>>> 53e36ec7
+ * Last modified: Mon Nov 21, 2016  03:14
  *
  * Description: GREM main function.
  *
